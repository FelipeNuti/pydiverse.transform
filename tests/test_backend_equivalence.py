--- conflicted
+++ resolved
@@ -85,26 +85,19 @@
     return sql_conn_to_impls("sqlite:///:memory:")
 
 
-# def mssql_impls():
-#     user = "sa"
-#     password = "QuantCompare37"
-#     localhost = "127.0.0.1"
-#     db_name = "master"
-#     local_conn = f"mssql+pyodbc://{user}:{password}@{localhost}:1433/{db_name}?driver=ODBC+Driver+18+for+SQL+Server&encrypt=no"
-#     return sql_conn_to_impls(local_conn)
-
-
-def postgresql_impls():
+def mssql_impls():
     user = "sa"
-<<<<<<< HEAD
     password = "PidyQuant27"
     localhost = "127.0.0.1"
     db_name = "master"
     local_conn = f"mssql+pyodbc://{user}:{password}@{localhost}:1433/{db_name}?driver=ODBC+Driver+18+for+SQL+Server&encrypt=no"
-=======
+    return sql_conn_to_impls(local_conn)
+
+
+def postgresql_impls():
+    user = "sa"
     password = "Pydiverse23"
     local_conn = f"postgresql://{user}:{password}@localhost:5432/"
->>>>>>> b4770d28
     return sql_conn_to_impls(local_conn)
 
 
